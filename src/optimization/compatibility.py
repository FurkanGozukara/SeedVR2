--- conflicted
+++ resolved
@@ -551,219 +551,6 @@
         
         if rope_count > 0:
             self.debug.log(f"Stabilized {rope_count} RoPE modules", category="success")
-<<<<<<< HEAD
-=======
-
-    def _apply_flash_attention_optimization(self) -> None:
-        """🚀 FLASH ATTENTION OPTIMIZATION - 30-50% speedup of attention layers"""
-        attention_layers_optimized = 0
-        flash_attention_available = self._check_flash_attention_support()
-        
-        for name, module in self.dit_model.named_modules():
-            # Identify all attention layers
-            if self._is_attention_layer(name, module):
-                # Apply optimization based on availability
-                if self._optimize_attention_layer(name, module, flash_attention_available):
-                    attention_layers_optimized += 1
-        
-        if not flash_attention_available:
-            self.debug.log("Flash Attention not available, using PyTorch SDPA as fallback", category="info", force=True)
-    
-    def _check_flash_attention_support(self) -> bool:
-        """Check if Flash Attention is available"""
-        # Check PyTorch SDPA (includes Flash Attention on H100/A100)
-        if hasattr(torch.nn.functional, 'scaled_dot_product_attention'):
-            return True
-        
-        # Check flash-attn package (uses module-level check from top of file)
-        return FLASH_ATTN_AVAILABLE
-    
-    def _is_attention_layer(self, name: str, module: torch.nn.Module) -> bool:
-        """Identify if a module is an attention layer"""
-        module_type_name = type(module).__name__
-
-        # Skip FlashAttentionVarlen modules - they manage their own attention backends
-        if module_type_name == 'FlashAttentionVarlen':
-            return False
-
-        attention_keywords = [
-            'attention', 'attn', 'self_attn', 'cross_attn', 'mhattn', 'multihead',
-            'transformer_block', 'dit_block'
-        ]
-        
-        # Check by name
-        if any(keyword in name.lower() for keyword in attention_keywords):
-            return True
-        
-        # Check by module type
-        module_type = module_type_name.lower()
-        if any(keyword in module_type for keyword in attention_keywords):
-            return True
-        
-        # Check by attributes (modules with q, k, v projections)
-        if hasattr(module, 'q_proj') or hasattr(module, 'qkv') or hasattr(module, 'to_q'):
-            return True
-        
-        return False
-    
-    def _optimize_attention_layer(self, name: str, module: torch.nn.Module, flash_attention_available: bool) -> bool:
-        """Optimize a specific attention layer"""
-        try:
-            # Save original forward method
-            if not hasattr(module, '_original_forward'):
-                module._original_forward = module.forward
-            
-            # Create new optimized forward method
-            if flash_attention_available:
-                optimized_forward = self._create_flash_attention_forward(module, name)
-            else:
-                optimized_forward = self._create_sdpa_forward(module, name)
-            
-            # Replace forward method
-            module.forward = optimized_forward
-            return True
-            
-        except Exception as e:
-            self.debug.log(f"Failed to optimize attention layer '{name}': {e}", level="WARNING", category="dit", force=True)
-            return False
-    
-    def _create_flash_attention_forward(self, module: torch.nn.Module, layer_name: str):
-        """Create optimized forward with Flash Attention"""
-        original_forward = module._original_forward
-        
-        def flash_attention_forward(*args, **kwargs):
-            try:
-                # Try to use Flash Attention via SDPA
-                return self._sdpa_attention_forward(original_forward, module, *args, **kwargs)
-            except Exception as e:
-                # Fallback to original implementation
-                self.debug.log(f"Flash Attention failed for {layer_name}, using original: {e}", level="WARNING", category="dit", force=True)
-                return original_forward(*args, **kwargs)
-        
-        return flash_attention_forward
-    
-    def _create_sdpa_forward(self, module: torch.nn.Module, layer_name: str):
-        """Create optimized forward with PyTorch SDPA"""
-        original_forward = module._original_forward
-        
-        def sdpa_forward(*args, **kwargs):
-            try:
-                return self._sdpa_attention_forward(original_forward, module, *args, **kwargs)
-            except Exception as e:
-                # Fallback to original implementation
-                return original_forward(*args, **kwargs)
-        
-        return sdpa_forward
-    
-    def _sdpa_attention_forward(self, original_forward, module: torch.nn.Module, *args, **kwargs):
-        """Optimized forward pass using SDPA (Scaled Dot Product Attention)"""
-        # Detect if we can intercept and optimize this layer
-        if len(args) >= 1 and isinstance(args[0], torch.Tensor):
-            input_tensor = args[0]
-            
-            # Check dimensions to ensure it's standard attention
-            if len(input_tensor.shape) >= 3:  # [batch, seq_len, hidden_dim] or similar
-                try:
-                    return self._optimized_attention_computation(module, input_tensor, *args[1:], **kwargs)
-                except:
-                    pass
-        
-        # Fallback to original implementation
-        return original_forward(*args, **kwargs)
-    
-    def _optimized_attention_computation(self, module: torch.nn.Module, input_tensor: torch.Tensor, *args, **kwargs):
-        """Optimized attention computation with SDPA"""
-        # Try to detect standard attention format
-        batch_size, seq_len = input_tensor.shape[:2]
-        
-        # Check if module has standard Q, K, V projections
-        if hasattr(module, 'qkv') or (hasattr(module, 'q_proj') and hasattr(module, 'k_proj') and hasattr(module, 'v_proj')):
-            return self._compute_sdpa_attention(module, input_tensor, *args, **kwargs)
-        
-        # If no standard format detected, use original
-        return module._original_forward(input_tensor, *args, **kwargs)
-    
-    def _compute_sdpa_attention(self, module: torch.nn.Module, x: torch.Tensor, *args, **kwargs):
-        """Optimized SDPA computation for standard attention modules"""
-        try:
-            # Case 1: Module with combined QKV projection
-            if hasattr(module, 'qkv'):
-                qkv = module.qkv(x)
-                # Reshape to separate Q, K, V
-                batch_size, seq_len, _ = qkv.shape
-                qkv = qkv.reshape(batch_size, seq_len, 3, -1)
-                q, k, v = qkv.unbind(dim=2)
-                
-            # Case 2: Separate Q, K, V projections
-            elif hasattr(module, 'q_proj') and hasattr(module, 'k_proj') and hasattr(module, 'v_proj'):
-                q = module.q_proj(x)
-                k = module.k_proj(x)
-                v = module.v_proj(x)
-            else:
-                # Unsupported format, use original
-                return module._original_forward(x, *args, **kwargs)
-            
-            # Detect number of heads
-            head_dim = getattr(module, 'head_dim', None)
-            num_heads = getattr(module, 'num_heads', None)
-            
-            if head_dim is None or num_heads is None:
-                # Try to guess from dimensions
-                hidden_dim = q.shape[-1]
-                if hasattr(module, 'num_heads'):
-                    num_heads = module.num_heads
-                    head_dim = hidden_dim // num_heads
-                else:
-                    # Reasonable defaults
-                    head_dim = 64
-                    num_heads = hidden_dim // head_dim
-            
-            # Reshape for multi-head attention
-            batch_size, seq_len = q.shape[:2]
-            q = q.view(batch_size, seq_len, num_heads, head_dim).transpose(1, 2)
-            k = k.view(batch_size, seq_len, num_heads, head_dim).transpose(1, 2)
-            v = v.view(batch_size, seq_len, num_heads, head_dim).transpose(1, 2)
-            
-            if hasattr(torch.backends, 'mps') and torch.backends.mps.is_available():
-                attn_output = torch.nn.functional.scaled_dot_product_attention(
-                    q, k, v,
-                    dropout_p=0.0,
-                    is_causal=False
-                )
-            else:
-                # Use optimized SDPA - PyTorch 2.3+ API with CUDNN support, fallback for older versions
-                if hasattr(torch.nn.attention, 'sdpa_kernel'):
-                    ctx = torch.nn.attention.sdpa_kernel([
-                        torch.nn.attention.SDPBackend.FLASH_ATTENTION,
-                        torch.nn.attention.SDPBackend.EFFICIENT_ATTENTION,
-                        torch.nn.attention.SDPBackend.CUDNN_ATTENTION,
-                        torch.nn.attention.SDPBackend.MATH])
-                else:
-                    ctx = torch.backends.cuda.sdp_kernel(enable_flash=True, enable_math=True, enable_mem_efficient=True)
-                
-                with ctx:
-                    attn_output = torch.nn.functional.scaled_dot_product_attention(
-                        q, k, v,
-                        dropout_p=0.0,
-                        is_causal=False
-                    )
-            
-            # Reshape back
-            attn_output = attn_output.transpose(1, 2).contiguous().view(
-                batch_size, seq_len, num_heads * head_dim
-            )
-            
-            # Output projection if it exists
-            if hasattr(module, 'out_proj') or hasattr(module, 'o_proj'):
-                proj = getattr(module, 'out_proj', None) or getattr(module, 'o_proj', None)
-                attn_output = proj(attn_output)
-            
-            return attn_output
-            
-        except Exception as e:
-            # In case of error, use original implementation
-            return module._original_forward(x, *args, **kwargs)
->>>>>>> 8f79511d
     
     def forward(self, *args, **kwargs):
         """
